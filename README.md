--- conflicted
+++ resolved
@@ -346,11 +346,7 @@
     "N_{required}") is achieved. The units are added to blocks whose
     fractional part of the unrounded ![N\_{i,
     expected}](https://latex.codecogs.com/png.latex?N_%7Bi%2C%20expected%7D
-<<<<<<< HEAD
-    "N_{i, expected}") is lower in absolute value than 0.5 (![|(p\_{i,
-=======
     "N_{i, expected}") is lower in absolute value then 0.5 (![|(p\_{i,
->>>>>>> cc507fa1
     country} \\times N\_{required}) - N\_{i, expected}|
     \< 0.5](https://latex.codecogs.com/png.latex?%7C%28p_%7Bi%2C%20country%7D%20%5Ctimes%20N_%7Brequired%7D%29%20-%20N_%7Bi%2C%20expected%7D%7C%20%3C%200.5
     "|(p_{i, country} \\times N_{required}) - N_{i, expected}| \< 0.5")),
